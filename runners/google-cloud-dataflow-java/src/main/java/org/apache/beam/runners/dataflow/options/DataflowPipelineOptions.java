/*
 * Licensed to the Apache Software Foundation (ASF) under one
 * or more contributor license agreements.  See the NOTICE file
 * distributed with this work for additional information
 * regarding copyright ownership.  The ASF licenses this file
 * to you under the Apache License, Version 2.0 (the
 * "License"); you may not use this file except in compliance
 * with the License.  You may obtain a copy of the License at
 *
 *     http://www.apache.org/licenses/LICENSE-2.0
 *
 * Unless required by applicable law or agreed to in writing, software
 * distributed under the License is distributed on an "AS IS" BASIS,
 * WITHOUT WARRANTIES OR CONDITIONS OF ANY KIND, either express or implied.
 * See the License for the specific language governing permissions and
 * limitations under the License.
 */
package org.apache.beam.runners.dataflow.options;

import static com.google.common.base.Preconditions.checkArgument;
import static com.google.common.base.Strings.isNullOrEmpty;

import java.io.IOException;
import org.apache.beam.runners.dataflow.DataflowRunner;
import org.apache.beam.sdk.annotations.Experimental;
import org.apache.beam.sdk.options.ApplicationNameOptions;
import org.apache.beam.sdk.options.BigQueryOptions;
import org.apache.beam.sdk.options.Default;
import org.apache.beam.sdk.options.DefaultValueFactory;
import org.apache.beam.sdk.options.Description;
import org.apache.beam.sdk.options.GcpOptions;
import org.apache.beam.sdk.options.GcsOptions;
import org.apache.beam.sdk.options.Hidden;
import org.apache.beam.sdk.options.PipelineOptions;
import org.apache.beam.sdk.options.PubsubOptions;
import org.apache.beam.sdk.options.StreamingOptions;
import org.apache.beam.sdk.options.Validation;
import org.apache.beam.sdk.util.IOChannelUtils;

/**
 * Options that can be used to configure the {@link DataflowRunner}.
 */
@Description("Options that configure the Dataflow pipeline.")
public interface DataflowPipelineOptions
    extends PipelineOptions, GcpOptions, ApplicationNameOptions, DataflowPipelineDebugOptions,
        DataflowPipelineWorkerPoolOptions, BigQueryOptions, GcsOptions, StreamingOptions,
        CloudDebuggerOptions, DataflowWorkerLoggingOptions, DataflowProfilingOptions,
        PubsubOptions {

  @Description("Project id. Required when running a Dataflow in the cloud. "
      + "See https://cloud.google.com/storage/docs/projects for further details.")
  @Override
  @Validation.Required
  @Default.InstanceFactory(DefaultProjectFactory.class)
  String getProject();
  @Override
  void setProject(String value);

  /**
   * GCS path for staging local files, e.g. gs://bucket/object
   *
   * <p>Must be a valid Cloud Storage URL, beginning with the prefix "gs://"
   *
   * <p>If {@link #getStagingLocation()} is not set, it will default to
   * {@link GcpOptions#getGcpTempLocation()}. {@link GcpOptions#getGcpTempLocation()}
   * must be a valid GCS path.
   */
  @Description("GCS path for staging local files, e.g. \"gs://bucket/object\". "
      + "Must be a valid Cloud Storage URL, beginning with the prefix \"gs://\". "
      + "If stagingLocation is unset, defaults to gcpTempLocation with \"/staging\" suffix.")
  @Default.InstanceFactory(StagingLocationFactory.class)
  String getStagingLocation();
  void setStagingLocation(String value);

  /**
   * Whether to update the currently running pipeline with the same name as this one.
   */
  @Description(
      "If set, replace the existing pipeline with the name specified by --jobName with "
          + "this pipeline, preserving state.")
  boolean isUpdate();
  void setUpdate(boolean value);

  /**
<<<<<<< HEAD
=======
   * Run the job as a specific service account, instead of the default GCE robot.
   */
  @Hidden
  @Experimental
  @Description(
      "Run the job as a specific service account, instead of the default GCE robot.")
  String getServiceAccount();
  void setServiceAccount(String value);

  /**
>>>>>>> f2fe1ae4
   * Returns a default staging location under {@link GcpOptions#getGcpTempLocation}.
   */
  class StagingLocationFactory implements DefaultValueFactory<String> {

    @Override
    public String create(PipelineOptions options) {
      GcsOptions gcsOptions = options.as(GcsOptions.class);
      String gcpTempLocation = gcsOptions.getGcpTempLocation();
      checkArgument(!isNullOrEmpty(gcpTempLocation),
          "Error constructing default value for stagingLocation: gcpTempLocation is missing."
          + "Either stagingLocation must be set explicitly or a valid value must be provided"
          + "for gcpTempLocation.");
      try {
        gcsOptions.getPathValidator().validateOutputFilePrefixSupported(gcpTempLocation);
      } catch (Exception e) {
        throw new IllegalArgumentException(String.format(
            "Error constructing default value for stagingLocation: gcpTempLocation is not"
            + " a valid GCS path, %s. ", gcpTempLocation));
      }
      try {
        return IOChannelUtils.resolve(gcpTempLocation, "staging");
      } catch (IOException e) {
        throw new IllegalArgumentException(String.format(
            "Unable to resolve stagingLocation from gcpTempLocation: %s."
            + " Please set the staging location explicitly.", gcpTempLocation), e);
      }
    }
  }
}<|MERGE_RESOLUTION|>--- conflicted
+++ resolved
@@ -82,8 +82,6 @@
   void setUpdate(boolean value);
 
   /**
-<<<<<<< HEAD
-=======
    * Run the job as a specific service account, instead of the default GCE robot.
    */
   @Hidden
@@ -94,7 +92,6 @@
   void setServiceAccount(String value);
 
   /**
->>>>>>> f2fe1ae4
    * Returns a default staging location under {@link GcpOptions#getGcpTempLocation}.
    */
   class StagingLocationFactory implements DefaultValueFactory<String> {
